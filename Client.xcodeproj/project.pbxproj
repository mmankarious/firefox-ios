--- conflicted
+++ resolved
@@ -59,18 +59,15 @@
 		E4D6BEA61A092A4700F538BD /* Login.xcassets in Resources */ = {isa = PBXBuildFile; fileRef = E4D6BEA51A092A4700F538BD /* Login.xcassets */; };
 		E4D6BEB21A092D5700F538BD /* Snappy.framework in Copy Frameworks */ = {isa = PBXBuildFile; fileRef = E4D6BEAD1A092AD300F538BD /* Snappy.framework */; settings = {ATTRIBUTES = (CodeSignOnCopy, RemoveHeadersOnCopy, ); }; };
 		E4D6BEB91A0930EC00F538BD /* LaunchScreen.xib in Resources */ = {isa = PBXBuildFile; fileRef = E4D6BEB81A0930EC00F538BD /* LaunchScreen.xib */; };
-<<<<<<< HEAD
 		E4F21A891A1267B500B0FAAA /* (null) in Sources */ = {isa = PBXBuildFile; };
 		E4F21A8A1A126A9100B0FAAA /* Alamofire.framework in Frameworks */ = {isa = PBXBuildFile; fileRef = F84B22301A0913F200AAB793 /* Alamofire.framework */; };
 		E4F21AA61A13C4A300B0FAAA /* Images.xcassets in Resources */ = {isa = PBXBuildFile; fileRef = E4F21AA51A13C4A300B0FAAA /* Images.xcassets */; };
-=======
 		E4D6BEBF1A09353A00F538BD /* AccountManager.swift in Sources */ = {isa = PBXBuildFile; fileRef = E4D6BEBE1A09353A00F538BD /* AccountManager.swift */; };
 		E4D6BEC01A09355C00F538BD /* AccountManager.swift in Sources */ = {isa = PBXBuildFile; fileRef = E4D6BEBE1A09353A00F538BD /* AccountManager.swift */; };
 		E4F21A851A12677700B0FAAA /* Clients.swift in Sources */ = {isa = PBXBuildFile; fileRef = E4F21A841A12677700B0FAAA /* Clients.swift */; };
 		E4F21A861A12677700B0FAAA /* Clients.swift in Sources */ = {isa = PBXBuildFile; fileRef = E4F21A841A12677700B0FAAA /* Clients.swift */; };
 		E4F21A891A1267B500B0FAAA /* RestAPI.swift in Sources */ = {isa = PBXBuildFile; fileRef = 0B4599A71A0AB0180020771C /* RestAPI.swift */; };
 		E4F21A8A1A126A9100B0FAAA /* Alamofire.framework in Frameworks */ = {isa = PBXBuildFile; fileRef = F84B22301A0913F200AAB793 /* Alamofire.framework */; };
->>>>>>> 0d24fb5f
 		F84B21DA1A090F8100AAB793 /* ClientTests.swift in Sources */ = {isa = PBXBuildFile; fileRef = F84B21D91A090F8100AAB793 /* ClientTests.swift */; };
 		F84B22041A0910F600AAB793 /* AppDelegate.swift in Sources */ = {isa = PBXBuildFile; fileRef = F84B21E51A0910F600AAB793 /* AppDelegate.swift */; };
 		F84B220B1A0910F600AAB793 /* Images.xcassets in Resources */ = {isa = PBXBuildFile; fileRef = F84B21EF1A0910F600AAB793 /* Images.xcassets */; };
@@ -255,12 +252,9 @@
 		E4D6BEA71A092AD300F538BD /* Snappy.xcodeproj */ = {isa = PBXFileReference; lastKnownFileType = "wrapper.pb-project"; name = Snappy.xcodeproj; path = ThirdParty/Snappy/Snappy.xcodeproj; sourceTree = "<group>"; };
 		E4D6BEB51A092E0300F538BD /* Client.entitlements */ = {isa = PBXFileReference; lastKnownFileType = text.xml; path = Client.entitlements; sourceTree = "<group>"; };
 		E4D6BEB81A0930EC00F538BD /* LaunchScreen.xib */ = {isa = PBXFileReference; fileEncoding = 4; lastKnownFileType = file.xib; path = LaunchScreen.xib; sourceTree = "<group>"; };
-<<<<<<< HEAD
 		E4F21AA51A13C4A300B0FAAA /* Images.xcassets */ = {isa = PBXFileReference; lastKnownFileType = folder.assetcatalog; path = Images.xcassets; sourceTree = "<group>"; };
-=======
 		E4D6BEBE1A09353A00F538BD /* AccountManager.swift */ = {isa = PBXFileReference; fileEncoding = 4; lastKnownFileType = sourcecode.swift; path = AccountManager.swift; sourceTree = "<group>"; };
 		E4F21A841A12677700B0FAAA /* Clients.swift */ = {isa = PBXFileReference; fileEncoding = 4; lastKnownFileType = sourcecode.swift; path = Clients.swift; sourceTree = "<group>"; };
->>>>>>> 0d24fb5f
 		F84B21BE1A090F8100AAB793 /* Client.app */ = {isa = PBXFileReference; explicitFileType = wrapper.application; includeInIndex = 0; path = Client.app; sourceTree = BUILT_PRODUCTS_DIR; };
 		F84B21D31A090F8100AAB793 /* ClientTests.xctest */ = {isa = PBXFileReference; explicitFileType = wrapper.cfbundle; includeInIndex = 0; path = ClientTests.xctest; sourceTree = BUILT_PRODUCTS_DIR; };
 		F84B21D81A090F8100AAB793 /* Info.plist */ = {isa = PBXFileReference; lastKnownFileType = text.plist.xml; path = Info.plist; sourceTree = "<group>"; };
@@ -331,10 +325,7 @@
 			isa = PBXFrameworksBuildPhase;
 			buildActionMask = 2147483647;
 			files = (
-<<<<<<< HEAD
 				E42CCDF01A23C8FC00B794D3 /* Snappy.framework in Frameworks */,
-=======
->>>>>>> 0d24fb5f
 				E4F21A8A1A126A9100B0FAAA /* Alamofire.framework in Frameworks */,
 			);
 			runOnlyForDeploymentPostprocessing = 0;
@@ -353,18 +344,15 @@
 		28CE83B91A1D1D3200576538 /* Sync */ = {
 			isa = PBXGroup;
 			children = (
-<<<<<<< HEAD
 				28CE83BA1A1D1D3200576538 /* Bytes.swift */,
 				28CE83BB1A1D1D3200576538 /* ClientPayload.swift */,
 				28CE83BC1A1D1D3200576538 /* EncryptedRecord.swift */,
 				28CE83BD1A1D1D3200576538 /* KeysPayload.swift */,
 				28CE83BE1A1D1D3200576538 /* Records.swift */,
 				28CE83BF1A1D1D3200576538 /* SyncMeta.swift */,
-=======
 				0B4599A61A0AB0180020771C /* Bookmarks.swift */,
 				0B4599A71A0AB0180020771C /* RestAPI.swift */,
 				E4F21A841A12677700B0FAAA /* Clients.swift */,
->>>>>>> 0d24fb5f
 			);
 			path = Sync;
 			sourceTree = "<group>";
@@ -986,7 +974,6 @@
 			isa = PBXSourcesBuildPhase;
 			buildActionMask = 2147483647;
 			files = (
-<<<<<<< HEAD
 				E42CCDEA1A23A74400B794D3 /* RestAPI.swift in Sources */,
 				E42CCDEB1A23A76200B794D3 /* Bookmarks.swift in Sources */,
 				E42CCDE91A23A74000B794D3 /* AccountManager.swift in Sources */,
@@ -995,10 +982,8 @@
 				E42CCDE81A23A73D00B794D3 /* Account.swift in Sources */,
 				E42CCDEC1A23A76400B794D3 /* Cursor.swift in Sources */,
 				E42CCDF41A23CE5C00B794D3 /* ExtensionUtils.swift in Sources */,
-=======
 				E4F21A891A1267B500B0FAAA /* RestAPI.swift in Sources */,
 				E4F21A861A12677700B0FAAA /* Clients.swift in Sources */,
->>>>>>> 0d24fb5f
 				F8708D2A1A0970B40051AB07 /* ActionViewController.swift in Sources */,
 				E42CCDE71A23A73800B794D3 /* Clients.swift in Sources */,
 			);
