--- conflicted
+++ resolved
@@ -218,18 +218,15 @@
         log.debug("Setting up Adjust")
         self.adjustIntegration?.triggerApplicationDidFinishLaunchingWithOptions(launchOptions)
 
-<<<<<<< HEAD
         log.debug("Setting up Swrve")
         Swrve.sharedInstanceWithAppID(4308, apiKey: "RrkaG3xLPusmY4QmWuIe", launchOptions: launchOptions)
         Swrve.sharedInstance().userUpdate(["fennec.signedIn": profile?.hasAccount() ?? false])
 
-=======
         #if BUDDYBUILD
             log.debug("Setting up BuddyBuild SDK")
             BuddyBuildSDK.setup()
         #endif
         
->>>>>>> 7b8e9767
         log.debug("Making window key and visible…")
         self.window!.makeKeyAndVisible()
 
